{
    "single-tab-title": "Einzelanalyse",
    "single-audio-label": "Datei",
    "single-tab-output-header-start": "Start (s)",
    "single-tab-output-header-end": "Ende (s)",
    "single-tab-output-header-sci-name": "Wissenschaftlicher Name",
    "single-tab-output-header-common-name": "Trivialname",
    "single-tab-output-header-confidence": "Konfidenz",
    "inference-settings-accordion-label": "Inferenzeinstellungen",
    "inference-settings-confidence-slider-label": "Konfidenz-Schwellenwert",
    "inference-settings-confidence-slider-info": "Passen Sie den Schwellenwert an, um Ergebnisse mit einem Wert unter diesem Niveau zu ignorieren.",
    "inference-settings-sensitivity-slider-label": "Sensitivität",
    "inference-settings-sensitivity-slider-info": "Passen Sie die Verteilung der Vorhersagewerte an. Höhere Werte führen zu höheren Scores.",
    "inference-settings-overlap-slider-label": "Überlappung (s)",
    "inference-settings-overlap-slider-info": "BirdNET verwendet 3s-Segmente. Bestimmt die Überlappung mit dem vorherigen Segment.",
    "inference-settings-fmin-number-label": "Minimale Frequenz des Bandpassfilters (Hz)",
    "inference-settings-fmin-number-info": "Beachten Sie, dass Frequenzgrenzen auch während des Trainings verwendet werden sollten, um hier wirksam zu sein.",
    "inference-settings-fmax-number-label": "Maximale Frequenz des Bandpassfilters (Hz)",
    "inference-settings-fmax-number-info": "Beachten Sie, dass Frequenzgrenzen auch während des Trainings verwendet werden sollten, um hier wirksam zu sein.",
    "species-list-accordion-label": "Artenauswahl",
    "species-list-radio-label": "Artenliste",
    "species-list-radio-info": "Filtern Sie Arten, die in der Ausgabe enthalten sind.",
    "species-list-radio-option-custom-list": "Benutzerdefinierte Artenliste",
    "species-list-radio-option-predict-list": "Arten nach Standort",
    "species-list-radio-option-custom-classifier": "Benutzerdefinierter Klassifikator",
    "species-list-radio-option-all": "Alle Arten",
    "species-list-custom-list-file-label": "Datei",
    "species-list-coordinates-lat-number-label": "Breitengrad",
    "species-list-coordinates-lat-number-info": "Breitengrad des Aufnahmestandorts.",
    "species-list-coordinates-lon-number-label": "Längengrad",
    "species-list-coordinates-lon-number-info": "Längengrad des Aufnahmestandorts.",
    "species-list-coordinates-yearlong-checkbox-label": "Ganzjährig",
    "species-list-coordinates-week-slider-label": "Woche",
    "species-list-coordinates-week-slider-info": "Geben Sie die Woche des Jahres an, in der die Aufnahme gemacht wurde. Jeder Monat ist dabei in vier Wochen unterteilt wird. Wählen Sie einen Wert von 1 bis 48.",
    "species-list-coordinates-threshold-slider-label": "Schwellenwert für Standortfilter",
    "species-list-coordinates-threshold-slider-info": "Mindestwahrscheinlichkeit für das Auftreten einer Art, um eingeschlossen zu werden.",
    "species-list-custom-classifier-selection-button-label": "Klassifikator auswählen",
    "analyze-locale-dropdown-label": "Lokalisierung",
    "analyze-locale-dropdown-info": "Lokalisierung für die übersetzten Trivialnamen der Arten in der Ausgabe",
    "analyze-start-button-label": "Analysieren",
    "multi-tab-title": "Batch-Analyse",
    "multi-tab-input-selection-button-label": "Eingabeverzeichnis auswählen (rekursiv)",
    "multi-tab-samples-dataframe-column-subpath-header": "Unterpfad",
    "multi-tab-samples-dataframe-column-duration-header": "Länge",
    "multi-tab-samples-dataframe-no-files-found": "Keine Dateien gefunden",
    "multi-tab-output-selection-button-label": "Ausgabeverzeichnis auswählen",
    "multi-tab-output-textbox-label": "Ausgabeverzeichnis",
    "multi-tab-output-textbox-placeholder": "Wenn nicht ausgewählt, wird das Eingabeverzeichnis verwendet.",
    "multi-tab-output-accordion-label": "Ausgabeeinstellungen",
    "multi-tab-output-radio-label": "Ergebnistyp",
    "multi-tab-output-radio-info": "Geben Sie das Ausgabeformat der Klassifikationen an.",
    "multi-tab-output-combine-tables-checkbox-label": "Auswahltabellen kombinieren",
    "multi-tab-output-combine-tables-checkbox-info": "Aktivieren Sie diese Option, um alle Auswahltabellen in eine einzige Tabelle zusammenzuführen.",
    "multi-tab-output-combined-table-name-textbox-label": "Dateiname der kombinierten Tabelle",
    "multi-tab-output-combined-table-name-textbox-info": "Name der kombinierten Auswahltabelle.",
    "multi-tab-skip-existing-checkbox-label": "Existierende Ergebnisse überspringen",
    "multi-tab-skip-existing-checkbox-info": "Dateien überspringen, die bereits ein Ergebnis haben.",
    "multi-tab-batchsize-number-label": "Batch-Größe",
    "multi-tab-batchsize-number-info": "Anzahl der gleichzeitig zu verarbeitenden Proben.",
    "multi-tab-threads-number-label": "Threads",
    "multi-tab-threads-number-info": "Anzahl der CPU-Threads.",
    "multi-tab-result-dataframe-column-file-header": "Datei",
    "multi-tab-result-dataframe-column-execution-header": "Ausführung",
    "training-tab-title": "Trainieren",
    "training-tab-input-selection-button-label": "Trainingsdaten auswählen",
    "training-tab-classes-dataframe-column-classes-header": "Klassen",
    "training-tab-select-output-button-label": "Ausgabeverzeichnis für Klassifikator auswählen",
    "training-tab-classifier-textbox-info": "Der Name des neuen Klassifikators.",
    "training-tab-output-format-radio-label": "Modellausgabeformat",
    "training-tab-output-format-radio-info": "Format des trainierten Klassifikators.",
    "training-tab-output-format-both": "beide",
    "training-tab-autotune-checkbox-label": "Autotune verwenden",
    "training-tab-autotune-checkbox-info": "Sucht nach den besten Hyperparametern, benötigt jedoch mehr Zeit.",
    "training-tab-autotune-trials-number-label": "Versuche",
    "training-tab-autotune-trials-number-info": "Anzahl der Trainingsläufe für die Hyperparametersuche.",
    "training-tab-autotune-executions-number-label": "Ausführungen pro Versuch",
    "training-tab-autotune-executions-number-info": "Die Anzahl der Wiederholungen für den Trainingslauf mit einem Satz von Hyperparametern (dies reduziert die Varianz).",
    "training-tab-epochs-number-label": "Epochen",
    "training-tab-epochs-number-info": "Anzahl der Trainingsepochen.",
    "training-tab-batchsize-number-label": "Batch-Größe",
    "training-tab-batchsize-number-info": "Anzahl der Samples, die in einem Batch verarbeitet werden.",
    "training-tab-learningrate-number-label": "Lernrate",
    "training-tab-learningrate-number-info": "Lernrate für den Optimizer.",
    "training-tab-upsampling-radio-label": "Upsampling-Modus",
    "training-tab-upsampling-radio-info": "Balancieren Sie die Trainingsdaten durch Upsampling von Minderheitenklassen aus.",
    "training-tab-upsampling-radio-option-repeat": "wiederholen",
    "training-tab-upsampling-radio-option-mean": "Durchschnitt",
    "training-tab-upsampling-ratio-slider-label": "Upsampling-Verhältnis",
    "training-tab-upsampling-ratio-slider-info": "Das Mindestverhältnis für eine Minderheitenklasse im Vergleich zur Mehrheitsklasse nach dem Upsampling.",
    "training-tab-hiddenunits-number-label": "Versteckte Einheiten",
    "training-tab-hiddenunits-number-info": "Anzahl der versteckten Einheiten. Wenn auf >0 gesetzt, wird ein Klassifikator mit zwei Schichten verwendet.",
    "training-tab-use-mixup-checkbox-label": "Mixup verwenden",
    "training-tab-use-mixup-checkbox-info": "Mixup ist eine Technik zur Datenvermehrung, die neue Daten durch Mischen zweier Beispiele und ihrer Label erzeugt.",
    "training-tab-crop-mode-radio-label": "Zuschneidemodus",
    "training-tab-crop-mode-radio-info": "Anpassen, wie Audiodaten zugeschnitten werden, die länger als der Modellinput sind.",
    "training-tab-crop-mode-radio-option-center": "Mitte",
    "training-tab-crop-mode-radio-option-first": "Erster",
    "training-tab-crop-mode-radio-option-segments": "Segmente",
    "training-tab-crop-overlap-number-label": "Überlappung des Zuschnittsegments (s)",
    "training-tab-crop-overlap-number-info": "Stellen Sie die Überlappung der Trainingssamples ein.",
    "training-tab-model-save-mode-radio-label": "Modellspeichermodus",
    "training-tab-model-save-mode-radio-info": "'Ersetzen' wird die ursprüngliche Klassifikationsschicht überschreiben, so dass nur die trainierten Klassen bleiben, 'Anhängen' wird die ursprüngliche Klassifikationsschicht mit der neuen kombinieren.",
    "training-tab-model-save-mode-radio-option-replace": "ersetzen",
    "training-tab-model-save-mode-radio-option-append": "anhängen",
    "training-tab-cache-mode-radio-label": "Cache-Modus für Trainingsdaten",
    "training-tab-cache-mode-radio-info": "Passen Sie an, wie Trainingsdaten zwischengespeichert werden. Wählen Sie 'keine' für kein Caching, 'laden' zum Laden aus einer Datei und 'speichern' zum Speichern der komprimierten Trainingsdaten.",
    "training-tab-cache-mode-radio-option-none": "keine",
    "training-tab-cache-mode-radio-option-load": "laden",
    "training-tab-cache-mode-radio-option-save": "speichern",
    "training-tab-cache-select-directory-button-label": "Wählen Sie das Verzeichnis der Cache-Datei",
    "training-tab-cache-file-name-textbox-info": "Der Name der Cache-Datei.",
    "training-tab-cache-select-file-button-label": "Wählen Sie den Speicherort der Cache-Datei",
    "training-tab-start-training-button-label": "Training starten",
    "training-tab-early-stoppage-msg": "Frühzeitig gestoppt - Validierungsmetrik verbessert sich nicht.",
    "segments-tab-title": "Segmente",
    "segments-tab-select-audio-input-directory-button-label": "Wählen Sie das Audioverzeichnis (rekursiv)",
    "segments-tab-select-results-input-directory-button-label": "Wählen Sie das Ergebnisverzeichnis",
    "segments-tab-results-input-textbox-placeholder": "Gleich wie das Audioverzeichnis, wenn nicht ausgewählt",
    "segments-tab-output-selection-button-label": "Wählen Sie das Ausgabeverzeichnis",
    "segments-tab-output-selection-textbox-placeholder": "Gleich wie das Audioverzeichnis, wenn nicht ausgewählt",
    "segments-tab-min-confidence-slider-label": "Konfidenz-Schwellenwert",
    "segments-tab-min-confidence-slider-info": "Wählt nur Segmente mit einem Wert über diesem Schwellenwert aus.",
    "segments-tab-max-seq-number-label": "Maximale Anzahl von Segmenten",
    "segments-tab-max-seq-number-info": "Maximale Anzahl von zufällig extrahierten Segmenten pro Art.",
    "segments-tab-seq-length-number-label": "Sequenzlänge (s)",
    "segments-tab-seq-length-number-info": "Länge der extrahierten Segmente in Sekunden.",
    "segments-tab-threads-number-label": "Threads",
    "segments-tab-threads-number-info": "Anzahl der CPU-Threads.",
    "segments-tab-extract-button-label": "Segmente extrahieren",
    "segments-tab-result-dataframe-column-file-header": "Datei",
    "segments-tab-result-dataframe-column-execution-header": "Ausführung",
    "review-tab-title": "Überprüfung",
    "review-tab-input-directory-button-label": "Eingabeverzeichnis auswählen",
    "review-tab-species-dropdown-label": "Arten",
    "review-tab-file-matrix-todo-header": "Zu tun",
    "review-tab-file-matrix-pos-header": "Positiv",
    "review-tab-file-matrix-neg-header": "Negativ",
    "review-tab-spectrogram-plot-label": "Spektrogramm",
    "review-tab-pos-button-label": "Positiv",
    "review-tab-neg-button-label": "Negativ",
    "review-tab-no-files-label": "Keine Dateien gefunden",
    "review-tab-regression-plot-label": "Regression",
    "review-tab-no-species-found-error": "Keine Arten im ausgewählten Verzeichnis gefunden.",
    "review-tab-start-button-label": "Überprüfung starten",
    "review-tab-segment-matrix-count-header": "Anzahl",
<<<<<<< HEAD
=======
    "review-tab-regression-plot-x-label": "Konfidenzwert",
    "review-tab-regression-plot-y-label-false": "Falsch",
    "review-tab-regression-plot-y-label-true": "Wahr",
>>>>>>> 13fa551f
    "species-tab-title": "Arten",
    "species-tab-select-output-directory-button-label": "Wählen Sie das Ausgabeverzeichnis",
    "species-tab-filename-textbox-label": "Name der Datei, wenn nicht angegeben, wird 'species_list.txt' verwendet.",
    "species-tab-sort-radio-label": "Sortieren nach",
    "species-tab-sort-radio-info": "Sortiert die Arten nach Häufigkeit des Vorkommens oder alphabetisch.",
    "species-tab-sort-radio-option-frequency": "Häufigkeit",
    "species-tab-sort-radio-option-alphabetically": "alphabetisch",
    "species-tab-finish-info": "Artenliste gespeichert unter",
    "species-tab-start-button-label": "Artenliste erstellen",
    "settings-tab-title": "Einstellungen",
    "settings-tab-language-dropdown-label": "GUI Sprache",
    "settings-tab-language-dropdown-info": "Wird erst nach Neustart der Anwendung aktiv.",
    "settings-tab-error-log-textbox-label": "Fehlerprotokoll",
    "settings-tab-error-log-textbox-info-path": "Pfad",
    "settings-tab-error-log-textbox-placeholder": "Kein Inhalt",
    "validation-no-file-selected": "Bitte wählen Sie eine Datei aus.",
    "validation-no-directory-selected": "Bitte wählen Sie ein Verzeichnis.",
    "validation-no-species-list-selected": "Bitte wählen Sie eine Artenliste.",
    "validation-no-custom-classifier-selected": "Kein benutzerdefinierter Klassifikator ausgewählt.",
    "validation-no-audio-files-found": "Keine Audiodateien gefunden.",
    "validation-no-training-data-selected": "Bitte wählen Sie Ihre Trainingsdaten.",
    "validation-no-directory-for-classifier-selected": "Bitte wählen Sie ein Verzeichnis für den Klassifikator.",
    "validation-no-valid-classifier-name": "Bitte geben Sie einen gültigen Namen für den Klassifikator an.",
    "validation-no-valid-epoch-number": "Bitte geben Sie eine gültige Anzahl von Epochen an.",
    "validation-no-valid-batch-size": "Bitte geben Sie eine gültige Batch-Größe an.",
    "validation-no-valid-learning-rate": "Bitte geben Sie eine gültige Lernrate an.",
    "validation-no-valid-frequency": "Bitte geben Sie eine gültige Frequenz an",
    "validation-no-audio-directory-selected": "Kein Audioverzeichnis ausgewählt",
    "validation-no-negative-samples-in-binary-classification": "Negativbeispiele können bei binärer Klassifikation nicht verwendet werden.",
    "validation-non-event-samples-required-in-binary-classification": "Für binäre Klassifikation müssen Hintergrundsamples vorhanden sein.",
    "validation-only-repeat-upsampling-for-multi-label": "Mit Multi-Label Beispielen kann nur 'wiederholen' als Upsampling-Modus verwendet werden.",
    "progress-preparing": "Vorbereiten",
    "progress-starting": "Starten",
    "progress-build-classifier": "Daten laden & Klassifikator erstellen",
    "progress-loading-data": "Daten für",
    "progress-saving": "Gespeichert unter",
    "progress-training": "Modell trainieren",
    "progress-autotune": "Autotune läuft",
    "progress-search": "Dateien suchen",
    "footer-help": "Dokumentation und Support finden Sie unter"
}<|MERGE_RESOLUTION|>--- conflicted
+++ resolved
@@ -143,12 +143,9 @@
     "review-tab-no-species-found-error": "Keine Arten im ausgewählten Verzeichnis gefunden.",
     "review-tab-start-button-label": "Überprüfung starten",
     "review-tab-segment-matrix-count-header": "Anzahl",
-<<<<<<< HEAD
-=======
     "review-tab-regression-plot-x-label": "Konfidenzwert",
     "review-tab-regression-plot-y-label-false": "Falsch",
     "review-tab-regression-plot-y-label-true": "Wahr",
->>>>>>> 13fa551f
     "species-tab-title": "Arten",
     "species-tab-select-output-directory-button-label": "Wählen Sie das Ausgabeverzeichnis",
     "species-tab-filename-textbox-label": "Name der Datei, wenn nicht angegeben, wird 'species_list.txt' verwendet.",
